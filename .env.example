# .env.example - Copy to .env and fill in your values for local development.

# -- Backend Server --
BACKEND_PORT=8000

# -- OpenAI API --
OPENAI_API_KEY="your_secret_key_here" 
OPENAI_MODEL="gpt-4-turbo"
OPENAI_API_BASE="https://api.openai.com/v1"

# -- Embedding Model --
EMBEDDING_MODEL="text-embedding-3-small"

<<<<<<< HEAD
#-- ModelScope API --
MODELSCOPE_API_KEY="your_secret_key_here"
=======
# -- Application Settings --
PROJECT_NAME="Adaptive Tutor System"
API_V1_STR="/api/v1"

# -- CORS --
BACKEND_CORS_ORIGINS=["*"]

# -- Database --
DATABASE_URL="sqlite:///./database.db"
>>>>>>> 6463d4bb
<|MERGE_RESOLUTION|>--- conflicted
+++ resolved
@@ -11,10 +11,9 @@
 # -- Embedding Model --
 EMBEDDING_MODEL="text-embedding-3-small"
 
-<<<<<<< HEAD
 #-- ModelScope API --
 MODELSCOPE_API_KEY="your_secret_key_here"
-=======
+
 # -- Application Settings --
 PROJECT_NAME="Adaptive Tutor System"
 API_V1_STR="/api/v1"
@@ -24,4 +23,8 @@
 
 # -- Database --
 DATABASE_URL="sqlite:///./database.db"
->>>>>>> 6463d4bb
+
+# -- RAG Settings (Optional, will use defaults if not set) --
+# DATA_DIR="backend/data"
+# DOCUMENTS_DIR="backend/data/test_tasks"
+# VECTOR_STORE_DIR="backend/data/vector_store"