--- conflicted
+++ resolved
@@ -1,32 +1,5 @@
 from pydantic_settings import BaseSettings, SettingsConfigDict, AnyHttpUrl
 import os
-<<<<<<< HEAD
-from sqlalchemy import create_engine
-from sqlalchemy.orm import sessionmaker
-
-class Settings(BaseSettings):
-        """
-        Loads all application settings from environment variables or a .env file.
-        The validation is handled by Pydantic.
-        """
-        # Server
-        BACKEND_PORT: int = 8000
-
-        # OpenAI
-        OPENAI_API_KEY: str
-        OPENAI_MODEL: str = "gpt-4-turbo"
-        OPENAI_API_BASE: str = "https://api.openai.com/v1"
-  
-        # Embedding
-        EMBEDDING_MODEL: str = "text-embedding-3-small"
-
-        # Database
-        DATABASE_URL: str = "sqlite:///./learning_data.db"
-
-        # Model configuration tells Pydantic where to find the .env file.
-        # It will search from the current working directory upwards.
-        model_config = SettingsConfigDict(env_file=".env", env_file_encoding='utf-8', extra='ignore')
-=======
 from typing import List
 
 class Settings(BaseSettings):
@@ -58,18 +31,7 @@
 
     class Config:
         case_sensitive = True
->>>>>>> 8595b791
 
 # Create a single, globally accessible instance of the settings.
 # This will raise a validation error on startup if required settings are missing.
-settings = Settings()
-
-# Database setup
-engine = create_engine(settings.DATABASE_URL, connect_args={"check_same_thread": False})
-SessionLocal = sessionmaker(autocommit=False, autoflush=False, bind=engine)
-
-# Import models to ensure they are registered with the Base
-from .models import Base, UserKnowledge, Tag, UserTime
-
-# Create tables
-Base.metadata.create_all(bind=engine)+settings = Settings()