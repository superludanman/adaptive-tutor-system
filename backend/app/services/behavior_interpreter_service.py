--- conflicted
+++ resolved
@@ -213,14 +213,6 @@
         except Exception as e:
             logger.error(f"BehaviorInterpreterService: ai_help_request 处理异常：{e}")
 
-<<<<<<< HEAD
-        # 默认：不执行任何动作（原始事件仍然会写入 event_logs 以便离线分析）
-        return
-
-    def interpret(self, data, is_replay=False):
-        # 临时实现，返回空结果
-        return {}
-=======
     def _handle_lightweight_event(self, participant_id, event_type, user_state_service, is_replay):
         """处理轻量级事件（如页面焦点变化、代码编辑等）"""
         if user_state_service is None:
@@ -232,7 +224,6 @@
                 user_state_service.handle_lightweight_event(participant_id, event_type)
         except Exception as e:
             logger.error(f"BehaviorInterpreterService: 轻量事件处理异常：{e}")
->>>>>>> 1543ef3b
 
 # 单例导出
 behavior_interpreter_service = BehaviorInterpreterService()