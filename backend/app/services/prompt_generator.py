# backend/app/services/prompt_generator.py
import json
from typing import List, Dict, Any, Tuple
from ..schemas.chat import UserStateSummary, SentimentAnalysisResult
from ..schemas.content import CodeContent


class PromptGenerator:
    """提示词生成器"""

    def __init__(self):
        self.base_system_prompt = """
"You are 'Alex', a world-class AI programming tutor. Your goal is to help a student master a specific topic by providing personalized, empathetic, and insightful guidance. You must respond in Markdown format.

## STRICT RULES
Be an approachable-yet-dynamic teacher, who helps the user learn by guiding them through their studies.
1.  Get to know the user. If you don't know their goals or grade level, ask the user before diving in. (Keep this lightweight!) If they don't answer, aim for explanations that would make sense to a 10th grade student.
2.  Build on existing knowledge. Connect new ideas to what the user already knows.
3.  Guide users, don't just give answers. Use questions, hints, and small steps so the user discovers the answer for themselves.
4.  Check and reinforce. After hard parts, confirm the user can restate or use the idea. Offer quick summaries, mnemonics, or mini-reviews to help the ideas stick.
5.  Vary the rhythm. Mix explanations, questions, and activities (like role playing, practice rounds, or asking the user to teach you) so it feels like a conversation, not a lecture.

Above all: DO NOT DO THE USER'S WORK FOR THEM. Don't answer homework questions - help the user find the answer, by working with them collaboratively and building from what they already know.
"""

    def create_prompts(
        self,
        user_state: UserStateSummary,
        retrieved_context: List[str],
        conversation_history: List[Dict[str, str]],
        user_message: str,
        code_content: CodeContent = None,
        mode: str = None,
        content_title: str = None,
        content_json: str = None,
        test_results: List[Dict[str, Any]] = None
    ) -> Tuple[str, List[Dict[str, str]]]:
        """
        创建完整的提示词和消息列表

        Args:
            user_state: 用户状态摘要
            retrieved_context: RAG检索的上下文
            conversation_history: 对话历史
            user_message: 用户当前消息
            code_content: 代码上下文
            mode: 模式 ("learning" 或 "test")
            content_title: 内容标题
            content_json: 内容的JSON字符串

        Returns:
            Tuple[str, List[Dict[str, str]]]: (system_prompt, messages)
        """
        # 构建系统提示词
        system_prompt = self._build_system_prompt(
            user_state=user_state,
            retrieved_context=retrieved_context,
            mode=mode,
            content_title=content_title,
            content_json=content_json,
            test_results=test_results
        )

        # 构建消息列表
        messages = self._build_message_history(
            conversation_history=conversation_history,
            code_context=code_content,
            user_message=user_message
        )

        return system_prompt, messages

    def _build_system_prompt(
        self,
        user_state: UserStateSummary,
        retrieved_context: List[str],
        mode: str = None,
        content_title: str = None,
        content_json: str = None,
        test_results: List[Dict[str, Any]] = None
    ) -> str:
        """构建系统提示词"""
        prompt_parts = [self.base_system_prompt]

        # 添加情感策略
        emotion = user_state.emotion_state.get('current_sentiment', 'NEUTRAL')
        emotion_strategy = PromptGenerator._get_emotion_strategy(emotion)
        prompt_parts.append(f"STRATEGY: {emotion_strategy}")

        # 添加用户状态信息
        if user_state.is_new_user:
            prompt_parts.append("STUDENT INFO: This is a new student. Start with basic concepts and be extra patient.")
        else:
            # 添加更多用户状态信息
            student_info_parts = ["STUDENT INFO: This is an existing student. Build upon previous knowledge."]

            # 添加学习进度信息
            if hasattr(user_state, 'bkt_models') and user_state.bkt_models:
                mastery_info = []
                for topic_key, bkt_model in user_state.bkt_models.items():
                    if isinstance(bkt_model, dict) and 'mastery_prob' in bkt_model:
                        mastery_prob = bkt_model['mastery_prob']
                    elif hasattr(bkt_model, 'mastery_prob'):
                        mastery_prob = bkt_model.mastery_prob
                    else:
                        continue

                    mastery_level = "beginner"
                    if mastery_prob > 0.8:
                        mastery_level = "advanced"
                    elif mastery_prob > 0.5:
                        mastery_level = "intermediate"
                    
                    mastery_info.append(f"{topic_key}: {mastery_level} (mastery: {mastery_prob:.2f})")
                
                if mastery_info:
                    student_info_parts.append(f"LEARNING PROGRESS: Student's mastery levels - {', '.join(mastery_info)}")

            # 添加行为模式信息
            if hasattr(user_state, 'behavior_patterns') and user_state.behavior_patterns:
                patterns = user_state.behavior_patterns
                pattern_info = []
                
                if 'error_frequency' in patterns:
                    pattern_info.append(f"error frequency: {patterns.get('error_frequency', 0):.2f}")
                if 'help_seeking_tendency' in patterns:
                    pattern_info.append(f"help-seeking tendency: {patterns.get('help_seeking_tendency', 0):.2f}")
                if 'learning_velocity' in patterns:
                    pattern_info.append(f"learning velocity: {patterns.get('learning_velocity', 0):.2f}")

                if pattern_info:
                    student_info_parts.append(f"BEHAVIOR METRICS: {', '.join(pattern_info)}")

            prompt_parts.append("\n".join(student_info_parts))

            # 添加知识点访问历史
            if hasattr(user_state, 'behavior_patterns') and user_state.behavior_patterns.get('knowledge_level_history'):
                history = user_state.behavior_patterns['knowledge_level_history']
                if history:
                    topic_summaries = []
                    # Sort topics for consistent ordering
                    sorted_topics = sorted(history.keys())
                    
                    for topic_id in sorted_topics:
                        topic_history = history[topic_id]
                        if not topic_history:
                            continue
                        
                        topic_details = [f"  For Topic '{topic_id}':"]
                        # Sort levels for consistent ordering
                        sorted_levels = sorted(topic_history.keys(), key=lambda x: int(x))
                        
                        for level in sorted_levels:
                            stats = topic_history[level]
                            visits = stats.get('visits', 0)
                            duration_sec = stats.get('total_duration_ms', 0) / 1000
                            topic_details.append(f"  - Level {level}: Visited {visits} time(s), total duration {duration_sec:.1f} seconds.")
                        
                        if len(topic_details) > 1:
                            topic_summaries.append("\\n".join(topic_details))

                    if topic_summaries:
                        full_history_summary = "\\n".join(topic_summaries)
                        prompt_parts.append(f"""
LEARNING FOCUS: Please pay close attention to the student's behavior patterns to better understand their learning state. Remember that higher knowledge levels are more difficult.
- **Knowledge Level Exploration**: The student has explored the following knowledge levels. Use their visit order, frequency, and dwell time to infer their interests and potential difficulties.
{full_history_summary}""")

        # 添加RAG上下文 (在用户状态信息之后，任务上下文之前)
        if retrieved_context:
            formatted_context = "\n\n---\n\n".join(retrieved_context)
            prompt_parts.append(f"REFERENCE KNOWLEDGE: Use the following information from the knowledge base to answer the user's question accurately.\n\n{formatted_context}")
        else:
            prompt_parts.append("REFERENCE KNOWLEDGE: No relevant knowledge was retrieved from the knowledge base. Answer based on your general knowledge.")

        # 添加任务上下文和分阶段debug逻辑
        if mode == "learning":
            prompt_parts.append("MODE: The student is in learning mode. Provide detailed explanations and examples to help them understand the concepts.")
        elif mode == "test":
            prompt_parts.append("MODE: The student is in test mode. Guide them to find the answer themselves. Do not give the answer directly.")
            # 分阶段debug逻辑
<<<<<<< HEAD
            question_count = user_state.behavior_counters.get(f"question_count_{content_title}", 0)
=======
            # TODO：使用统一提示词模版
            question_count = 0
            if hasattr(user_state, 'behavior_patterns'):
                question_count = user_state.behavior_patterns.get(f"question_count_{content_title}", 0)
>>>>>>> 54f7f5ea
            if question_count == 0:
                prompt_parts.append("DEBUGGING STRATEGY: This is the first time the student is asking about this. Provide a small hint.")
            elif question_count == 1:
                prompt_parts.append("DEBUGGING STRATEGY: The student is asking again. Provide a more specific hint or a guiding question.")
            elif question_count == 2:
                prompt_parts.append("DEBUGGING STRATEGY: The student is still stuck. Provide a code snippet with a small modification, but not the complete answer.")
            else:
                prompt_parts.append("DEBUGGING STRATEGY: The student is asking multiple times. It's time to provide the correct answer, but also explain why it is correct.")
        
        # 添加内容标题
        if content_title:
            prompt_parts.append(f"TOPIC: The current topic is '{content_title}'. Focus your explanations on this specific topic.")
            
        # 添加内容JSON（如果提供）
        if content_json:
            # 确保JSON内容正确编码，避免Unicode转义序列问题
            try:
                # 解析JSON字符串
                content_dict = json.loads(content_json)
                # 重新序列化为格式化的JSON字符串，确保中文正确显示
                formatted_content_json = json.dumps(content_dict, indent=2, ensure_ascii=False)
                prompt_parts.append(f"CONTENT DATA: Here is the detailed content data for the current topic. Use this to provide more specific and accurate guidance.\n{formatted_content_json}")
            except json.JSONDecodeError:
                # 如果解析失败，使用原始内容
                prompt_parts.append(f"CONTENT DATA: Here is the detailed content data for the current topic. Use this to provide more specific and accurate guidance.\n{content_json}")
            
        # 添加测试结果（如果提供且在测试模式下）
        if mode == "test" and test_results:
            # 将测试结果转换为格式化的字符串
            test_results_str = json.dumps(test_results, indent=2, ensure_ascii=False)
            prompt_parts.append(f"TEST RESULTS: Here are the test results for the student's current code. Use this information to help diagnose problems and provide targeted guidance.\n{test_results_str}")

        return "\n\n".join(prompt_parts)

    @staticmethod
    def _get_emotion_strategy(emotion: str) -> str:
        """根据情感获取教学策略"""
        strategies = {
            'FRUSTRATED': "The student seems frustrated. Your top priority is to validate their feelings and be encouraging. Acknowledge the difficulty before offering help. Use phrases like 'I can see why this is frustrating, it's a tough concept' or 'Let's take a step back and try a different angle'. Avoid saying 'it's easy' or dismissing their struggle.",
            'CONFUSED': "The student seems confused. Your first step is to ask questions to pinpoint the source of confusion (e.g., 'Where did I lose you?' or 'What part of that example felt unclear?'). Then, break down concepts into smaller, simpler steps. Use analogies and the simplest possible examples. Avoid jargon.",
            'EXCITED': "The student seems excited and engaged. Praise their curiosity and capitalize on their momentum. Challenge them with deeper explanations or a more complex problem. Connect the concept to a real-world application or a related advanced topic to broaden their perspective.",
            'NEUTRAL': "The student seems neutral. Maintain a clear, structured teaching approach, but proactively try to spark interest by relating the topic to a surprising fact or a practical application. Frequently check for understanding with specific questions like 'Can you explain that back to me in your own words?' or 'How would you apply this to...?'"
        }

        return strategies.get(emotion.upper(), strategies['NEUTRAL'])

    def _build_message_history(
        self,
        conversation_history: List[Dict[str, str]],
        code_context: CodeContent = None,
        user_message: str = ""
    ) -> List[Dict[str, str]]:
        """构建消息历史"""
        messages = []

        # 添加历史对话
        for msg in conversation_history:
            if isinstance(msg, dict) and 'role' in msg and 'content' in msg:
                messages.append({
                    "role": msg['role'],
                    "content": msg['content']
                })

        # 构建当前用户消息
        current_user_content = user_message

        # 如果有代码上下文，添加到用户消息中
        if code_context:
            code_section = self._format_code_context(code_context)
            current_user_content = f"{code_section}\n\nMy question is: {user_message}"

        # 添加当前用户消息
        if current_user_content.strip():
            messages.append({
                "role": "user",
                "content": current_user_content
            })

        return messages

    def _format_code_context(self, code_context: CodeContent) -> str:
        """格式化代码上下文"""
        parts = []

        if code_context.html.strip():
            parts.append(f"HTML Code:\n```html\n{code_context.html}\n```")

        if code_context.css.strip():
            parts.append(f"CSS Code:\n```css\n{code_context.css}\n```")

        if code_context.js.strip():
            parts.append(f"JavaScript Code:\n```javascript\n{code_context.js}\n```")

        if parts:
            return "Here is my current code:\n\n" + "\n\n".join(parts)
        else:
            return ""


# 创建单例实例
prompt_generator = PromptGenerator()<|MERGE_RESOLUTION|>--- conflicted
+++ resolved
@@ -179,14 +179,10 @@
         elif mode == "test":
             prompt_parts.append("MODE: The student is in test mode. Guide them to find the answer themselves. Do not give the answer directly.")
             # 分阶段debug逻辑
-<<<<<<< HEAD
-            question_count = user_state.behavior_counters.get(f"question_count_{content_title}", 0)
-=======
             # TODO：使用统一提示词模版
             question_count = 0
             if hasattr(user_state, 'behavior_patterns'):
                 question_count = user_state.behavior_patterns.get(f"question_count_{content_title}", 0)
->>>>>>> 54f7f5ea
             if question_count == 0:
                 prompt_parts.append("DEBUGGING STRATEGY: This is the first time the student is asking about this. Provide a small hint.")
             elif question_count == 1:
