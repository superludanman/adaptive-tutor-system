--- conflicted
+++ resolved
@@ -133,15 +133,9 @@
         submitButton.textContent = '批改中...';
         
         try {
-<<<<<<< HEAD
-            const topicId = getUrlParam('topic').id;
-            
-            console.log('测试主题ID:', topicId);
-=======
             // 使用已解密的topicId而不是直接从URL获取加密参数
             const topicData = getUrlParam('topic');
             const topicId = topicData && topicData.id ? topicData.id : null;
->>>>>>> fc01a5bf
             if (!topicId) throw new Error("主题ID无效。");
             
             const submissionData = {
