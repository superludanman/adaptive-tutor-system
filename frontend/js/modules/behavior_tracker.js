--- conflicted
+++ resolved
@@ -67,30 +67,12 @@
   }
 
   // -------------------- 核心发送函数 --------------------
-<<<<<<< HEAD
-  // 【已改】统一使用 fetch keepalive，并显式禁用 Cookie（credentials:'omit'）
-  _sendPayload(payload) {
-    const url = 'http://localhost:8000/api/v1/behavior/log';
-    try {
-      fetch(url, {
-        method: 'POST',
-        headers: { 'Content-Type': 'application/json' },
-        body: JSON.stringify(payload),
-        keepalive: true,
-        credentials: 'omit', // 👈 不带 Cookie / 凭证
-      }).catch(err => {
-        console.warn('[BehaviorTracker] fetch 发送失败：', err);
-      });
-    } catch (e) {
-      console.warn('[BehaviorTracker] 发送日志时异常：', e);
-=======
   // 使用 window.apiClient.postWithoutAuth 发送请求到后端
   _sendPayload(payload) {
     // 检查 window.apiClient 是否存在
     if (typeof window.apiClient === 'undefined' || typeof window.apiClient.postWithoutAuth !== 'function') {
       console.error('[BehaviorTracker] window.apiClient.postWithoutAuth 不可用');
       return;
->>>>>>> f658a99d
     }
 
     // 使用 apiClient 发送 POST 请求
